--- conflicted
+++ resolved
@@ -192,32 +192,7 @@
 
         # Obtain vehicle data.
         try:
-<<<<<<< HEAD
             vehicle = await self._async_get_vehicle_data()
-=======
-            if self.data:
-                if (
-                    self.data.vehicle.info.device_platform == "MBB"
-                    and self.data.vehicle.info.specification.model == "CitigoE iV"
-                ):
-                    _LOGGER.debug(
-                        "Detected CitigoE iV, requesting only partial update without health"
-                    )
-                    vehicle = await self.myskoda.get_partial_vehicle(
-                        self.vin,
-                        [
-                            CapabilityId.AIR_CONDITIONING,
-                            CapabilityId.CHARGING,
-                            CapabilityId.PARKING_POSITION,
-                            CapabilityId.STATE,
-                            CapabilityId.TRIP_STATISTICS,
-                        ],
-                    )
-                else:
-                    vehicle = await self.myskoda.get_vehicle(self.vin)
-            else:
-                vehicle = await self.myskoda.get_vehicle(self.vin)
->>>>>>> 7448bac4
         except ClientResponseError as err:
             handle_aiohttp_error("vehicle", err, self.hass, self.config)
         except ClientError as err:
