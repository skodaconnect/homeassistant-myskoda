--- conflicted
+++ resolved
@@ -170,7 +170,6 @@
             return status.charge_power_in_kw
 
 
-<<<<<<< HEAD
 class CombustionRange(MySkodaSensor):
     """The vehicle's combustion range - only for hybrid vehicles."""
 
@@ -185,7 +184,8 @@
     @property
     def native_value(self) -> int | None:  # noqa: D102
         if range := self.vehicle.driving_range:
-            return range.primary_engine_range.remaining_range_in_km
+            if range.primary_engine_range is not None:
+                return range.primary_engine_range.remaining_range_in_km
 
     def required_capabilities(self) -> list[CapabilityId]:
         return [CapabilityId.STATE, CapabilityId.FUEL_STATUS, CapabilityId.CHARGING_MQB]
@@ -205,7 +205,8 @@
     @property
     def native_value(self) -> int | None:  # noqa: D102
         if range := self.vehicle.driving_range:
-            return range.secondary_engine_range.remaining_range_in_km
+            if range.secondary_engine_range is not None:
+                return range.secondary_engine_range.remaining_range_in_km
 
     def required_capabilities(self) -> list[CapabilityId]:
         return [CapabilityId.STATE, CapabilityId.FUEL_STATUS, CapabilityId.CHARGING_MQB]
@@ -230,12 +231,8 @@
         return [CapabilityId.STATE, CapabilityId.FUEL_STATUS]
 
 
-class RemainingDistance(ChargingSensor):
-    """Estimated range of an electric vehicle in km."""
-=======
 class Range(MySkodaSensor):
     """Estimated range of vehicle in km."""
->>>>>>> f756a2f8
 
     entity_description = SensorEntityDescription(
         key="range",
