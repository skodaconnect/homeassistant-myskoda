"""Sensors for the MySkoda integration."""

from datetime import datetime

from homeassistant.components.sensor import (
    SensorDeviceClass,
    SensorEntity,
    SensorEntityDescription,
    SensorStateClass,
)
from homeassistant.config_entries import ConfigEntry
from homeassistant.const import (
    PERCENTAGE,
    UnitOfLength,
    UnitOfPower,
    UnitOfSpeed,
    UnitOfTime,
)
from homeassistant.core import HomeAssistant
from homeassistant.helpers.entity_platform import AddEntitiesCallback
from homeassistant.helpers.typing import DiscoveryInfoType  # pyright: ignore [reportAttributeAccessIssue]

from myskoda.models import charging
from myskoda.models.charging import Charging, ChargingStatus
from myskoda.models.info import CapabilityId

from .const import COORDINATORS, DOMAIN
from .entity import MySkodaEntity
from .utils import add_supported_entities


async def async_setup_entry(
    hass: HomeAssistant,
    config: ConfigEntry,
    async_add_entities: AddEntitiesCallback,
    _discovery_info: DiscoveryInfoType | None = None,
) -> None:
    """Set up the sensor platform."""
    add_supported_entities(
        available_entities=[
            BatteryPercentage,
            ChargeType,
            ChargingPower,
            ChargingRate,
            ChargingState,
            LastUpdated,
            Mileage,
            RemainingChargingTime,
            RemainingDistance,
            SoftwareVersion,
            TargetBatteryPercentage,
            InspectionInterval,
            InspectionIntervalKM,
            OilServiceIntervalDays,
            OilServiceIntervalKM,
<<<<<<< HEAD
            ElectricRange,
            CombustionRange,
            FuelLevel,
=======
>>>>>>> 5af86dec
        ],
        coordinators=hass.data[DOMAIN][config.entry_id][COORDINATORS],
        async_add_entities=async_add_entities,
    )


class MySkodaSensor(MySkodaEntity, SensorEntity):
    pass


class SoftwareVersion(MySkodaSensor):
    """Current software version of a vehicle."""

    entity_description = SensorEntityDescription(
        key="software_version",
        translation_key="software_version",
    )

    @property
    def native_value(self):  # noqa: D102
        return self.vehicle.info.software_version

    def required_capabilities(self) -> list[CapabilityId]:
        return [CapabilityId.CHARGING_MEB]


class ChargingSensor(MySkodaSensor):
    def _charging(self) -> Charging | None:
        if charging := self.vehicle.charging:
            return charging

    def _status(self) -> ChargingStatus | None:
        if charging := self._charging():
            if status := charging.status:
                return status

    def required_capabilities(self) -> list[CapabilityId]:
        return [CapabilityId.CHARGING]


class BatteryPercentage(ChargingSensor):
    """Battery charging state in percent."""

    entity_description = SensorEntityDescription(
        key="battery_percentage",
        icon="mdi:battery",
        state_class=SensorStateClass.MEASUREMENT,
        native_unit_of_measurement=PERCENTAGE,
        device_class=SensorDeviceClass.BATTERY,
        translation_key="battery_percentage",
    )

    @property
    def available(self) -> bool:
        return True

    @property
    def native_value(self) -> int | None:  # noqa: D102
        if status := self._status():
            return status.battery.state_of_charge_in_percent

    @property
    def icon(self) -> str:  # noqa: D102
        if not (status := self._status()):
            return "mdi:battery-outline"

        if status.battery.state_of_charge_in_percent >= 95:
            suffix = "100"
        elif status.battery.state_of_charge_in_percent >= 85:
            suffix = "90"
        elif status.battery.state_of_charge_in_percent >= 75:
            suffix = "80"
        elif status.battery.state_of_charge_in_percent >= 65:
            suffix = "70"
        elif status.battery.state_of_charge_in_percent >= 55:
            suffix = "60"
        elif status.battery.state_of_charge_in_percent >= 45:
            suffix = "50"
        elif status.battery.state_of_charge_in_percent >= 35:
            suffix = "40"
        elif status.battery.state_of_charge_in_percent >= 25:
            suffix = "30"
        elif status.battery.state_of_charge_in_percent >= 15:
            suffix = "20"
        elif status.battery.state_of_charge_in_percent >= 5:
            suffix = "10"
        else:
            suffix = "outline"

        if status.state != charging.ChargingState.CONNECT_CABLE:
            return f"mdi:battery-charging-{suffix}"
        if suffix == "100":
            return "mdi:battery"
        return f"mdi:battery-{suffix}"


class ChargingPower(ChargingSensor):
    """How fast the car is charging in kW."""

    entity_description = SensorEntityDescription(
        key="charging_power",
        state_class=SensorStateClass.MEASUREMENT,
        native_unit_of_measurement=UnitOfPower.KILO_WATT,
        device_class=SensorDeviceClass.POWER,
        translation_key="charging_power",
    )

    @property
    def native_value(self) -> float | None:  # noqa: D102
        if status := self._status():
            return status.charge_power_in_kw


class CombustionRange(MySkodaSensor):
    """The vehicle's combustion range - only for hybrid vehicles."""

    entity_description = SensorEntityDescription(
        key="combustion_range",
        state_class=SensorStateClass.MEASUREMENT,
        native_unit_of_measurement=UnitOfLength.KILOMETERS,
        device_class=SensorDeviceClass.DISTANCE,
        translation_key="combustion_range",
    )

    @property
    def native_value(self) -> int | None:  # noqa: D102
        if range := self.vehicle.driving_range:
            return range.primary_engine_range.remaining_range_in_km

    def required_capabilities(self) -> list[CapabilityId]:
        return [CapabilityId.STATE, CapabilityId.FUEL_STATUS, CapabilityId.CHARGING_MQB]


class ElectricRange(MySkodaSensor):
    """The vehicle's electric range - only for hybrid vehicles."""

    entity_description = SensorEntityDescription(
        key="electric_range",
        state_class=SensorStateClass.MEASUREMENT,
        native_unit_of_measurement=UnitOfLength.KILOMETERS,
        device_class=SensorDeviceClass.DISTANCE,
        translation_key="electric_range",
    )

    @property
    def native_value(self) -> int | None:  # noqa: D102
        if range := self.vehicle.driving_range:
            return range.secondary_engine_range.remaining_range_in_km

    def required_capabilities(self) -> list[CapabilityId]:
        return [CapabilityId.STATE, CapabilityId.FUEL_STATUS, CapabilityId.CHARGING_MQB]


class FuelLevel(MySkodaSensor):
    """The vehicle's combustion engine fuel level - only for non electric vehicles."""

    entity_description = SensorEntityDescription(
        key="fuel_level",
        state_class=SensorStateClass.MEASUREMENT,
        native_unit_of_measurement=PERCENTAGE,
        translation_key="fuel_level",
    )

    @property
    def native_value(self) -> int | None:  # noqa: D102
        if range := self.vehicle.driving_range:
            return range.primary_engine_range.current_fuel_level_in_percent

    def required_capabilities(self) -> list[CapabilityId]:
        return [CapabilityId.STATE, CapabilityId.FUEL_STATUS]


class RemainingDistance(ChargingSensor):
    """Estimated range of an electric vehicle in km."""

    entity_description = SensorEntityDescription(
        key="range",
        state_class=SensorStateClass.MEASUREMENT,
        native_unit_of_measurement=UnitOfLength.KILOMETERS,
        device_class=SensorDeviceClass.DISTANCE,
        translation_key="range",
    )

    @property
    def native_value(self) -> int | float | None:  # noqa: D102
        if status := self._status():
            if status.battery.remaining_cruising_range_in_meters is not None:
                return status.battery.remaining_cruising_range_in_meters / 1000


class TargetBatteryPercentage(ChargingSensor):
    """Charging target of the EV's battery in percent."""

    entity_description = SensorEntityDescription(
        key="target_battery_percentage",
        state_class=SensorStateClass.MEASUREMENT,
        native_unit_of_measurement=PERCENTAGE,
        device_class=SensorDeviceClass.BATTERY,
        translation_key="target_battery_percentage",
    )

    @property
    def native_value(self) -> int | None:  # noqa: D102
        if charging := self._charging():
            return charging.settings.target_state_of_charge_in_percent


class Mileage(MySkodaSensor):
    """The vehicle's mileage (total kilometers driven)."""

    entity_description = SensorEntityDescription(
        key="milage",
        state_class=SensorStateClass.TOTAL_INCREASING,
        native_unit_of_measurement=UnitOfLength.KILOMETERS,
        device_class=SensorDeviceClass.DISTANCE,
        translation_key="mileage",
    )

    @property
    def native_value(self) -> int | None:  # noqa: D102
        if health := self.vehicle.health:
            return health.mileage_in_km

    def required_capabilities(self) -> list[CapabilityId]:
        return [CapabilityId.VEHICLE_HEALTH_INSPECTION]


class InspectionInterval(MySkodaSensor):
    """The number of days before next inspection."""

    entity_description = SensorEntityDescription(
        key="inspection",
        device_class=SensorDeviceClass.DURATION,
        state_class=SensorStateClass.MEASUREMENT,
        native_unit_of_measurement=UnitOfTime.DAYS,
        translation_key="inspection",
    )

    @property
    def native_value(self) -> int | None:  # noqa: D102
        if maintenance_report := self.vehicle.maintenance.maintenance_report:
            return maintenance_report.inspection_due_in_days

    def required_capabilities(self) -> list[CapabilityId]:
        return [CapabilityId.VEHICLE_HEALTH_INSPECTION]


class InspectionIntervalKM(MySkodaSensor):
    """The number of kilometers before inspection is due."""

    entity_description = SensorEntityDescription(
        key="inspection_in_km",
        device_class=SensorDeviceClass.DISTANCE,
        state_class=SensorStateClass.MEASUREMENT,
        native_unit_of_measurement=UnitOfLength.KILOMETERS,
        translation_key="inspection_in_km",
    )

    @property
    def native_value(self) -> int | None:  # noqa: S102
        if maintenance_report := self.vehicle.maintenance.maintenance_report:
            return maintenance_report.inspection_due_in_km

    def required_capabilities(self) -> list[CapabilityId]:
        return [CapabilityId.VEHICLE_HEALTH_INSPECTION, CapabilityId.FUEL_STATUS]


class OilServiceIntervalDays(MySkodaSensor):
    """The number of days before oil service is due."""

    entity_description = SensorEntityDescription(
        key="oil_service_in_days",
        device_class=SensorDeviceClass.DURATION,
        state_class=SensorStateClass.MEASUREMENT,
        native_unit_of_measurement=UnitOfTime.DAYS,
        translation_key="oil_service_in_days",
    )

    @property
    def native_value(self) -> int | None:  # noqa: S102
        if maintenance_report := self.vehicle.maintenance.maintenance_report:
            return maintenance_report.oil_service_due_in_days

    def required_capabilities(self) -> list[CapabilityId]:
        return [CapabilityId.VEHICLE_HEALTH_INSPECTION, CapabilityId.FUEL_STATUS]


class OilServiceIntervalKM(MySkodaSensor):
    """The number of kilometers before oil service is due."""

    entity_description = SensorEntityDescription(
        key="oil_service_in_km",
        device_class=SensorDeviceClass.DISTANCE,
        state_class=SensorStateClass.MEASUREMENT,
        native_unit_of_measurement=UnitOfLength.KILOMETERS,
        translation_key="oil_service_in_km",
    )

    @property
    def native_value(self) -> int | None:  # noqa: S102
        if maintenance_report := self.vehicle.maintenance.maintenance_report:
            return maintenance_report.oil_service_due_in_km

    def required_capabilities(self) -> list[CapabilityId]:
        return [CapabilityId.VEHICLE_HEALTH_INSPECTION, CapabilityId.FUEL_STATUS]


class ChargeType(ChargingSensor):
    """How the vehicle is being charged (AC/DC)."""

    entity_description = SensorEntityDescription(
        key="charge_type",
        translation_key="charge_type",
    )

    @property
    def native_value(self) -> str | None:  # noqa: D102
        if status := self._status():
            if status.charge_type:
                return str(status.charge_type).lower()


class ChargingState(ChargingSensor):
    """Current state of charging (ready, charging, conserving, ...)."""

    entity_description = SensorEntityDescription(
        key="charging_state",
        device_class=SensorDeviceClass.ENUM,
        translation_key="charging_state",
    )

    # lower_snake_case for translations
    _attr_options = [
        "connect_cable",
        "ready_for_charging",
        "conserving",
        "charging",
    ]

    @property
    def native_value(self) -> str | None:  # noqa: D102
        if status := self._status():
            if status.state:
                return str(status.state).lower()


class RemainingChargingTime(ChargingSensor):
    """Estimation on when the vehicle will be fully charged."""

    entity_description = SensorEntityDescription(
        key="remaining_charging_time",
        device_class=SensorDeviceClass.DURATION,
        native_unit_of_measurement=UnitOfTime.MINUTES,
        translation_key="remaining_charging_time",
    )

    @property
    def native_value(self) -> int | None:  # noqa: D102
        if status := self._status():
            return status.remaining_time_to_fully_charged_in_minutes


class ChargingRate(ChargingSensor):
    """Estimation on how many kmh are being charged."""

    entity_description = SensorEntityDescription(
        key="charging_rate",
        device_class=SensorDeviceClass.SPEED,
        native_unit_of_measurement=UnitOfSpeed.KILOMETERS_PER_HOUR,
        translation_key="charging_rate",
    )

    @property
    def native_value(self) -> float | None:
        if status := self._status():
            return status.charging_rate_in_kilometers_per_hour


class LastUpdated(MySkodaSensor):
    """Timestamp of when the car has sent the last update to the MySkoda server."""

    entity_description = SensorEntityDescription(
        key="car_captured",
        device_class=SensorDeviceClass.TIMESTAMP,
        translation_key="car_captured",
    )

    @property
    def native_value(self) -> datetime | None:  # noqa: D102
        if status := self.vehicle.status:
            return status.car_captured_timestamp

    def required_capabilities(self) -> list[CapabilityId]:
        return [CapabilityId.STATE]<|MERGE_RESOLUTION|>--- conflicted
+++ resolved
@@ -50,15 +50,12 @@
             SoftwareVersion,
             TargetBatteryPercentage,
             InspectionInterval,
+            ElectricRange,
+            CombustionRange,
+            FuelLevel,
             InspectionIntervalKM,
             OilServiceIntervalDays,
             OilServiceIntervalKM,
-<<<<<<< HEAD
-            ElectricRange,
-            CombustionRange,
-            FuelLevel,
-=======
->>>>>>> 5af86dec
         ],
         coordinators=hass.data[DOMAIN][config.entry_id][COORDINATORS],
         async_add_entities=async_add_entities,
