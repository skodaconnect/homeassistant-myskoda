"""Binary Sensors for MySkoda."""

from homeassistant.components.binary_sensor import (
    BinarySensorDeviceClass,
    BinarySensorEntity,
    BinarySensorEntityDescription,
)
from homeassistant.config_entries import ConfigEntry
from homeassistant.core import HomeAssistant
from homeassistant.helpers.entity_platform import AddEntitiesCallback
from homeassistant.helpers.typing import DiscoveryInfoType

from myskoda import common
from myskoda.models.air_conditioning import AirConditioning
from myskoda.models.common import DoorLockedState, OnOffState, OpenState
from myskoda.models.info import CapabilityId
from myskoda.models.status import Status

from .const import COORDINATORS, DOMAIN
from .entity import MySkodaEntity
from .utils import add_supported_entities


async def async_setup_entry(
    hass: HomeAssistant,
    config: ConfigEntry,
    async_add_entities: AddEntitiesCallback,
    discovery_info: DiscoveryInfoType | None = None,
) -> None:
    """Set up the sensor platform."""
    add_supported_entities(
        available_entities=[
            Locked,
            DoorsLocked,
            DoorsOpen,
            WindowsOpen,
            TrunkOpen,
            BonnetOpen,
            LightsOn,
            ChargerConnected,
            ChargerLocked,
            SunroofOpen,
        ],
        coordinators=hass.data[DOMAIN][config.entry_id][COORDINATORS],
        async_add_entities=async_add_entities,
    )


class MySkodaBinarySensor(MySkodaEntity, BinarySensorEntity):
    pass


class AirConditioningBinarySensor(MySkodaBinarySensor):
    def _air_conditioning(self) -> AirConditioning | None:
        return self.vehicle.air_conditioning

    def required_capabilities(self) -> list[CapabilityId]:
        return [CapabilityId.AIR_CONDITIONING]


class StatusBinarySensor(MySkodaBinarySensor):
    def _status(self) -> Status | None:
        return self.vehicle.status

    def required_capabilities(self) -> list[CapabilityId]:
        return [CapabilityId.STATE]


class ChargerConnected(AirConditioningBinarySensor):
    """Detects if the charger is connected to the car."""

    entity_description = BinarySensorEntityDescription(
        key="charger_connected",
        name="Charger Connected",
        device_class=BinarySensorDeviceClass.PLUG,
        translation_key="charger_connected",
    )

    @property
    def is_on(self) -> bool | None:  # noqa: D102
        if ac := self._air_conditioning():
            return ac.charger_connection_state == common.ConnectionState.CONNECTED

    @property
    def icon(self) -> str:  # noqa: D102
        if self.is_on:
            return "mdi:power-plug"
        return "mdi:power-plug-off"


class ChargerLocked(AirConditioningBinarySensor):
    """Detect if the charger is locked on the car, or whether it can be unplugged."""

    entity_description = BinarySensorEntityDescription(
        key="charger_locked",
        name="Charger",
        device_class=BinarySensorDeviceClass.LOCK,
        translation_key="charger_locked",
    )

    @property
<<<<<<< HEAD
    def is_on(self):  # noqa: D102
        if (
            self._air_conditioning().charger_lock_state
            != common.ChargerLockedState.INVALID
        ):
            return (
                self._air_conditioning().charger_lock_state
                != common.ChargerLockedState.LOCKED
            )
=======
    def is_on(self) -> bool | None:  # noqa: D102
        if ac := self._air_conditioning():
            return ac.charger_lock_state != common.ChargerLockedState.LOCKED
>>>>>>> 39941595

    @property
    def icon(self) -> str:  # noqa: D102
        if self.is_on:
            return "mdi:lock-open"
        return "mdi:lock"


class Locked(StatusBinarySensor):
    """Detects whether the vehicle is fully locked."""

    # Keep in mind, a lock that is open, is "ON" for HomeAssistant

    entity_description = BinarySensorEntityDescription(
        key="locked",
        name="Locks",
        device_class=BinarySensorDeviceClass.LOCK,
        translation_key="locked",
    )

    @property
    def is_on(self) -> bool | None:  # noqa: D102
        if status := self._status():
            return not status.overall.locked == DoorLockedState.LOCKED

    @property
    def icon(self) -> str:  # noqa: D102
        if self.is_on:
            return "mdi:lock-open"
        return "mdi:lock"


class DoorsLocked(StatusBinarySensor):
    """Detect whether the doors are locked."""

    entity_description = BinarySensorEntityDescription(
        key="doors_locked",
        name="Doors Locked",
        device_class=BinarySensorDeviceClass.LOCK,
        translation_key="doors_locked",
    )

    @property
    def is_on(self) -> bool | None:  # noqa: D102
        if status := self._status():
            return not status.overall.doors_locked == DoorLockedState.LOCKED

    @property
    def icon(self) -> str:  # noqa: D102
        if self.is_on:
            return "mdi:car-door-lock-open"
        return "mdi:car-door-lock"


class DoorsOpen(StatusBinarySensor):
    """Detects whether at least one door is open."""

    entity_description = BinarySensorEntityDescription(
        key="doors_open",
        name="Doors",
        device_class=BinarySensorDeviceClass.DOOR,
        icon="mdi:car-door",
        translation_key="doors_open",
    )

    @property
    def is_on(self) -> bool | None:  # noqa: D102
        if status := self._status():
            return status.overall.doors == OpenState.OPEN


class WindowsOpen(StatusBinarySensor):
    """Detects whether at least one window is open."""

    entity_description = BinarySensorEntityDescription(
        key="windows_open",
        name="Windows",
        device_class=BinarySensorDeviceClass.WINDOW,
        icon="mdi:car-door",
        translation_key="windows_open",
    )

    @property
    def is_on(self) -> bool | None:  # noqa: D102
        if status := self._status():
            return status.overall.windows == OpenState.OPEN


class TrunkOpen(StatusBinarySensor):
    """Detects whether the trunk is open."""

    entity_description = BinarySensorEntityDescription(
        key="trunk_open",
        name="Trunk",
        device_class=BinarySensorDeviceClass.OPENING,
        icon="mdi:car",
        translation_key="trunk_open",
    )

    @property
    def is_on(self) -> bool | None:  # noqa: D102
        if status := self._status():
            return status.detail.trunk == OpenState.OPEN


class BonnetOpen(StatusBinarySensor):
    """Detects whether the bonnet is open."""

    entity_description = BinarySensorEntityDescription(
        key="bonnet_open",
        name="Bonnet",
        device_class=BinarySensorDeviceClass.OPENING,
        icon="mdi:car",
        translation_key="bonnet_open",
    )

    @property
    def is_on(self) -> bool | None:  # noqa: D102
        if status := self._status():
            return status.detail.bonnet == OpenState.OPEN


class SunroofOpen(StatusBinarySensor):
    """Detects whether the sunroof is open."""

    entity_description = BinarySensorEntityDescription(
        key="sunroof_open",
        name="Sunroof",
        device_class=BinarySensorDeviceClass.OPENING,
        icon="mdi:car-select",
    )

    @property
    def is_on(self) -> bool | None:  # noqa: D102
        if status := self._status():
            if (
                status.detail.sunroof is None
                or status.detail.sunroof == OpenState.UNSUPPORTED
            ):
                return
            return status.detail.sunroof == OpenState.OPEN

    def is_supported(self) -> bool:
        if status := self._status():
            return (
                super().is_supported()
                and status.detail.sunroof != OpenState.UNSUPPORTED
            )
        return False


class LightsOn(StatusBinarySensor):
    """Detects whether the lights are on."""

    entity_description = BinarySensorEntityDescription(
        key="lights_on",
        name="Lights",
        device_class=BinarySensorDeviceClass.LIGHT,
        icon="mdi:car-light-high",
        translation_key="lights_on",
    )

    @property
    def is_on(self) -> bool | None:  # noqa: D102
        if status := self._status():
            return status.overall.lights == OnOffState.ON<|MERGE_RESOLUTION|>--- conflicted
+++ resolved
@@ -12,7 +12,12 @@
 
 from myskoda import common
 from myskoda.models.air_conditioning import AirConditioning
-from myskoda.models.common import DoorLockedState, OnOffState, OpenState
+from myskoda.models.common import (
+    DoorLockedState,
+    OnOffState,
+    OpenState,
+    ChargerLockedState,
+)
 from myskoda.models.info import CapabilityId
 from myskoda.models.status import Status
 
@@ -99,21 +104,10 @@
     )
 
     @property
-<<<<<<< HEAD
-    def is_on(self):  # noqa: D102
-        if (
-            self._air_conditioning().charger_lock_state
-            != common.ChargerLockedState.INVALID
-        ):
-            return (
-                self._air_conditioning().charger_lock_state
-                != common.ChargerLockedState.LOCKED
-            )
-=======
     def is_on(self) -> bool | None:  # noqa: D102
         if ac := self._air_conditioning():
-            return ac.charger_lock_state != common.ChargerLockedState.LOCKED
->>>>>>> 39941595
+            if ac.charger_lock_state != ChargerLockedState.INVALID:
+                return ac.charger_lock_state != common.ChargerLockedState.LOCKED
 
     @property
     def icon(self) -> str:  # noqa: D102
