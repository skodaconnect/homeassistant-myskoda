"""Button entities for MySkoda."""

import logging
from datetime import timedelta

from homeassistant.components.button import (
    ButtonDeviceClass,
    ButtonEntity,
    ButtonEntityDescription,
)
from homeassistant.config_entries import ConfigEntry
from homeassistant.core import HomeAssistant
from homeassistant.helpers.entity_platform import AddEntitiesCallback
from homeassistant.helpers.typing import DiscoveryInfoType  # pyright: ignore [reportAttributeAccessIssue]
from homeassistant.util import Throttle

from myskoda.models.info import CapabilityId
from myskoda.mqtt import OperationFailedError

from .const import API_COOLDOWN_IN_SECONDS, CONF_READONLY, COORDINATORS, DOMAIN
from .entity import MySkodaEntity
from .utils import add_supported_entities

_LOGGER = logging.getLogger(__name__)


async def async_setup_entry(
    hass: HomeAssistant,
    config: ConfigEntry,
    async_add_entities: AddEntitiesCallback,
    discovery_info: DiscoveryInfoType | None = None,
) -> None:
    """Set up the button platform."""
    add_supported_entities(
        available_entities=[HonkFlash, Flash],
        coordinators=hass.data[DOMAIN][config.entry_id][COORDINATORS],
        async_add_entities=async_add_entities,
    )


class MySkodaButton(MySkodaEntity, ButtonEntity):
    """Button Entity.

    Base class for all button entities in the MySkoda integration.
    """

    def __init__(self, coordinator: MySkodaDataUpdateCoordinator, vin: str):
        super().__init__(coordinator, vin)
        self._is_enabled: bool = True

    def is_supported(self) -> bool:
        all_capabilities_present = all(
            self.vehicle.has_capability(cap) for cap in self.required_capabilities()
        )
        readonly = self.coordinator.entry.options.get(CONF_READONLY)

        return all_capabilities_present and not readonly

    def _disable_button(self):
        self._is_enabled = False
        self.async_write_ha_state()

    def _enable_button(self):
        self._is_enabled = True
        self.async_write_ha_state()

    @property
    def available(self) -> bool:
        """Return whether the button is available to be pressed."""
        return self._is_enabled


class HonkFlash(MySkodaButton):
    """Honk and Flash."""

    entity_description = ButtonEntityDescription(
        key="honk_flash",
        translation_key="honk_flash",
        device_class=ButtonDeviceClass.IDENTIFY,
    )

    @Throttle(timedelta(seconds=API_COOLDOWN_IN_SECONDS))
    async def async_press(self) -> None:
        if not self._is_enabled:
            return  # Ignore presses when disabled

        self._disable_button()
        try:
            await self.coordinator.myskoda.honk_flash(self.vehicle.info.vin)
        except OperationFailedError as exc:
            _LOGGER.error("Failed honk and flash: %s", exc)
        finally:
            self._enable_button()

    def required_capabilities(self) -> list[CapabilityId]:
        return [CapabilityId.HONK_AND_FLASH]


class Flash(MySkodaButton):
    """Flash."""

    entity_description = ButtonEntityDescription(
        key="flash", translation_key="flash", device_class=ButtonDeviceClass.IDENTIFY
    )

    @Throttle(timedelta(seconds=API_COOLDOWN_IN_SECONDS))
    async def async_press(self) -> None:
        if not self._is_enabled:
            return  # Ignore presses when disabled

        self._disable_button()
        try:
            await self.coordinator.myskoda.flash(self.vehicle.info.vin)
        except OperationFailedError as exc:
            _LOGGER.error("Failed to flash lights: %s", exc)
        finally:
            self._enable_button()

    def required_capabilities(self) -> list[CapabilityId]:
<<<<<<< HEAD
        return [CapabilityId.HONK_AND_FLASH]
=======
        return [CapabilityId.HONK_AND_FLASH]


class GenerateFixtures(MySkodaButton):
    """Generate Fixtures.
    This entity is deprecated and disabled by default, scheduled to be removed in v2.0.0

    The functionality is implemented in the 'Diagnostics' function for the HA device,
    which is where it should be.
    """

    entity_description = ButtonEntityDescription(
        key="generate_fixtures",
        translation_key="generate_fixtures",
        device_class=ButtonDeviceClass.IDENTIFY,
        entity_category=EntityCategory.DIAGNOSTIC,
        entity_registry_enabled_default=False,
        entity_registry_visible_default=False,
    )

    def __init__(
        self,
        coordinator: MySkodaDataUpdateCoordinator,
        vin: str,
    ):
        super().__init__(coordinator, vin)
        self._is_enabled: bool = True  # Track whether the button is enabled

    @property
    def available(self) -> bool:
        """Return whether the button is available."""
        return self._is_enabled

    @Throttle(timedelta(seconds=API_COOLDOWN_IN_SECONDS))
    async def async_press(self) -> None:
        if not self._is_enabled:
            return  # Ignore presses when disabled

        # Disable the button
        self._is_enabled = False
        self.async_write_ha_state()

        try:
            vin: list[str] = [self.vehicle.info.vin]
            description = f"Fixtures for {self.vehicle.info.specification.model} {self.vehicle.info.specification.trim_level} {self.vehicle.info.specification.model_year}"

            result = await self.coordinator.myskoda.generate_get_fixture(
                self.vehicle.info.specification.model, description, vin, Endpoint.ALL
            )
            _LOGGER.info(f"{description}: {result.to_json()}")

            async_create_persistent_notification(
                self.hass,
                title="Fixtures Generated",
                message=f"{description} has been successfully generated, check the log.",
            )
        finally:
            # Re-enable the button
            self._is_enabled = True
            self.async_write_ha_state()
>>>>>>> dd903ce1
<|MERGE_RESOLUTION|>--- conflicted
+++ resolved
@@ -18,6 +18,7 @@
 from myskoda.mqtt import OperationFailedError
 
 from .const import API_COOLDOWN_IN_SECONDS, CONF_READONLY, COORDINATORS, DOMAIN
+from .coordinator import MySkodaDataUpdateCoordinator
 from .entity import MySkodaEntity
 from .utils import add_supported_entities
 
@@ -117,67 +118,4 @@
             self._enable_button()
 
     def required_capabilities(self) -> list[CapabilityId]:
-<<<<<<< HEAD
-        return [CapabilityId.HONK_AND_FLASH]
-=======
-        return [CapabilityId.HONK_AND_FLASH]
-
-
-class GenerateFixtures(MySkodaButton):
-    """Generate Fixtures.
-    This entity is deprecated and disabled by default, scheduled to be removed in v2.0.0
-
-    The functionality is implemented in the 'Diagnostics' function for the HA device,
-    which is where it should be.
-    """
-
-    entity_description = ButtonEntityDescription(
-        key="generate_fixtures",
-        translation_key="generate_fixtures",
-        device_class=ButtonDeviceClass.IDENTIFY,
-        entity_category=EntityCategory.DIAGNOSTIC,
-        entity_registry_enabled_default=False,
-        entity_registry_visible_default=False,
-    )
-
-    def __init__(
-        self,
-        coordinator: MySkodaDataUpdateCoordinator,
-        vin: str,
-    ):
-        super().__init__(coordinator, vin)
-        self._is_enabled: bool = True  # Track whether the button is enabled
-
-    @property
-    def available(self) -> bool:
-        """Return whether the button is available."""
-        return self._is_enabled
-
-    @Throttle(timedelta(seconds=API_COOLDOWN_IN_SECONDS))
-    async def async_press(self) -> None:
-        if not self._is_enabled:
-            return  # Ignore presses when disabled
-
-        # Disable the button
-        self._is_enabled = False
-        self.async_write_ha_state()
-
-        try:
-            vin: list[str] = [self.vehicle.info.vin]
-            description = f"Fixtures for {self.vehicle.info.specification.model} {self.vehicle.info.specification.trim_level} {self.vehicle.info.specification.model_year}"
-
-            result = await self.coordinator.myskoda.generate_get_fixture(
-                self.vehicle.info.specification.model, description, vin, Endpoint.ALL
-            )
-            _LOGGER.info(f"{description}: {result.to_json()}")
-
-            async_create_persistent_notification(
-                self.hass,
-                title="Fixtures Generated",
-                message=f"{description} has been successfully generated, check the log.",
-            )
-        finally:
-            # Re-enable the button
-            self._is_enabled = True
-            self.async_write_ha_state()
->>>>>>> dd903ce1
+        return [CapabilityId.HONK_AND_FLASH]