--- conflicted
+++ resolved
@@ -48,11 +48,7 @@
 ]
 
 
-<<<<<<< HEAD
-async def async_connect_myskoda(
-=======
 def myskoda_instantiate(
->>>>>>> edcbd715
     hass: HomeAssistant, entry: ConfigEntry, mqtt_enabled: bool = True
 ) -> MySkoda:
     """Generic connector to MySkoda REST API."""
@@ -64,23 +60,13 @@
     session = async_create_clientsession(
         hass, trace_configs=trace_configs, auto_cleanup=False
     )
-<<<<<<< HEAD
-    myskoda = MySkoda(session, get_default_context(), mqtt_enabled=mqtt_enabled)
-
-    return myskoda
-=======
     return MySkoda(session, get_default_context(), mqtt_enabled=mqtt_enabled)
->>>>>>> edcbd715
 
 
 async def async_setup_entry(hass: HomeAssistant, entry: ConfigEntry) -> bool:
     """Set up MySkoda integration from a config entry."""
 
-<<<<<<< HEAD
-    myskoda = await async_connect_myskoda(hass, entry, mqtt_enabled=False)
-=======
     myskoda = myskoda_instantiate(hass, entry, mqtt_enabled=False)
->>>>>>> edcbd715
 
     try:
         await myskoda.connect(entry.data["email"], entry.data["password"])
@@ -152,27 +138,15 @@
 
 
 async def async_migrate_entry(hass: HomeAssistant, entry: ConfigEntry) -> bool:
-<<<<<<< HEAD
-    """Handle config entry schema migrations."""
-    _LOGGER.debug(
-        "Migrating configuration entry %s from v%s.%s",
-=======
     """Handle MySkoda config-entry schema migrations."""
 
     _LOGGER.debug(
         "Migrating config entry %s from v%s.%s",
->>>>>>> edcbd715
         entry.entry_id,
         entry.version,
         entry.minor_version,
     )
 
-<<<<<<< HEAD
-    if entry.version > 2:
-        """We do not support config entry v3 yet."""
-        _LOGGER.error(
-            "Configuration for %s is too new. This can happen if you downgraded. Automatic config migration aborted."
-=======
     # Only handle known versions. Bump this if you introduce a new major version.
     # We use the following version scheme:
     # - Minor increase: Adding new options
@@ -181,83 +155,64 @@
         _LOGGER.error(
             "Configuration for %s is too new. This can happen if you downgraded your HA install. Automatic configuration migration aborted.",
             DOMAIN,
->>>>>>> edcbd715
         )
         return False
 
+    # We will likely need to contact myskoda, so make a connection and authenticate
+    try:
+        myskoda = myskoda_instantiate(hass, entry, mqtt_enabled=False)
+        await myskoda.connect(entry.data["email"], entry.data["password"])
+    except AuthorizationFailedError as exc:
+        raise ConfigEntryAuthFailed("Log in failed for %s: %s", DOMAIN, exc)
+    except Exception as exc:
+        _LOGGER.exception("Login with %s failed: %s", DOMAIN, exc)
+        return False
+
     if entry.version == 1:
-<<<<<<< HEAD
-        # v1 might be missing a unique_id. Migrate to 2.1 that has this.
-        if not entry.unique_id or entry.unique_id == "":
-            _LOGGER.debug("Starting migration to config schema 2.1, adding unique_id")
-
-            new_version = 2
-            new_minor_version = 1
-
-            try:
-                myskoda = await async_connect_myskoda(hass, entry, mqtt_enabled=False)
-=======
         # v1 did not enforce a unique id for the config_entry. Fixing this in v2.1
 
         new_version = 2
         new_minor_version = 1
-        _LOGGER.debug("Starting migration to config schema v2.1.")
+        _LOGGER.info("Starting migration to config schema v2.1.")
 
         if not entry.unique_id or entry.unique_id == "":
             _LOGGER.debug("Unique_id is missing. Adding it.")
 
-            try:
-                myskoda = myskoda_instantiate(hass, entry, mqtt_enabled=False)
-                await myskoda.connect(entry.data["email"], entry.data["password"])
->>>>>>> edcbd715
-                user = await myskoda.get_user()
-                unique_id = user.id
-            except AuthorizationFailedError as exc:
-                raise ConfigEntryAuthFailed("Log in failed for %s: %s", DOMAIN, exc)
-            except Exception as exc:
-<<<<<<< HEAD
-                _LOGGER.exception(
-                    "Login with %s failed for unknown reason. Details: %s", DOMAIN, exc
-                )
-                return False
-
-            _LOGGER.debug("Add unique_id %s to entry %s", unique_id, entry.entry_id)
-=======
-                _LOGGER.exception("Login with %s failed: %s", DOMAIN, exc)
-                return False
+            user = await myskoda.get_user()
+            unique_id = user.id
+
             _LOGGER.debug("Adding unique_id %s to entry %s", unique_id, entry.entry_id)
->>>>>>> edcbd715
             hass.config_entries.async_update_entry(
                 entry,
                 version=new_version,
                 minor_version=new_minor_version,
                 unique_id=unique_id,
             )
-
-<<<<<<< HEAD
+            return True
+        else:
+            _LOGGER.debug(
+                "Detected unique_id. Skipping generation, only updating schema version"
+            )
+            hass.config_entries.async_update_entry(
+                entry, version=new_version, minor_version=new_minor_version
+            )
+
+            return True
+
     if entry.version == 2:
         if entry.minor_version < 2:
             # v2.1 does not have the vinlist. Add it.
-            _LOGGER.debug("Starting migration to config schema 2.2, adding vinlist")
+            _LOGGER.info("Starting migration to config schema 2.2, adding vinlist")
 
             new_version = 2
             new_minor_version = 2
 
             entry_data = {**entry.data}
-            vinlist = []
-
-            try:
-                myskoda = await async_connect_myskoda(hass, entry, mqtt_enabled=False)
-                vinlist = myskoda.list_vehicle_vins()
-                entry_data[VINLIST] = vinlist
-            except AuthorizationFailedError as exc:
-                raise ConfigEntryAuthFailed("Log in failed for %s: %s", DOMAIN, exc)
-            except Exception as exc:
-                _LOGGER.exception(
-                    "Login with %s failed for unknown reason. Details: %s", DOMAIN, exc
-                )
-                return False
+
+            vinlist = myskoda.list_vehicle_vins()
+            entry_data[VINLIST] = vinlist
             _LOGGER.debug("Add vinlist %s to entry %s", vinlist, entry.entry_id)
+
             hass.config_entries.async_update_entry(
                 entry,
                 version=new_version,
@@ -267,27 +222,4 @@
 
     # Add any more migrations here
 
-    if new_entry := hass.config_entries.async_get_entry(entry_id=entry.entry_id):
-        _LOGGER.debug(
-            "Migration of %s to v%s.%s successful",
-            entry.entry_id,
-            new_entry.version,
-            new_entry.minor_version,
-        )
-
-    return True
-=======
-            return True
-
-        else:
-            _LOGGER.debug(
-                "Detected unique_id. Skipping generation, only updating schema version"
-            )
-            hass.config_entries.async_update_entry(
-                entry, version=new_version, minor_version=new_minor_version
-            )
-
-            return True
-
-    return False
->>>>>>> edcbd715
+    return False