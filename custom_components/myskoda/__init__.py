"""The MySkoda integration."""

from __future__ import annotations

import logging

from aiohttp import ClientResponseError, InvalidUrlClientError

from homeassistant.config_entries import ConfigEntry
from homeassistant.const import Platform
from homeassistant.core import HomeAssistant
from homeassistant.exceptions import ConfigEntryAuthFailed, ConfigEntryNotReady
from homeassistant.helpers.aiohttp_client import async_create_clientsession
from homeassistant.util.ssl import get_default_context
from myskoda import (
    MySkoda,
    AuthorizationFailedError,
)
from myskoda.myskoda import TRACE_CONFIG
from myskoda.auth.authorization import (
    CSRFError,
    TermsAndConditionsError,
    MarketingConsentError,
)


from .const import COORDINATORS, DOMAIN, VINLIST
from .coordinator import MySkodaDataUpdateCoordinator
from .error_handlers import handle_aiohttp_error
from .issues import (
    async_create_tnc_issue,
    async_delete_tnc_issue,
    async_delete_spin_issue,
)

_LOGGER = logging.getLogger(__name__)

PLATFORMS: list[Platform] = [
    Platform.SENSOR,
    Platform.DEVICE_TRACKER,
    Platform.CLIMATE,
    Platform.SWITCH,
    Platform.NUMBER,
    Platform.BINARY_SENSOR,
    Platform.IMAGE,
    Platform.LOCK,
    Platform.BUTTON,
]


def myskoda_instantiate(
    hass: HomeAssistant, entry: ConfigEntry, mqtt_enabled: bool = True
) -> MySkoda:
    """Generic connector to MySkoda REST API."""

    trace_configs = []
    if entry.options.get("tracing"):
        trace_configs.append(TRACE_CONFIG)

    session = async_create_clientsession(
        hass, trace_configs=trace_configs, auto_cleanup=False
    )
    return MySkoda(session, get_default_context(), mqtt_enabled=mqtt_enabled)


async def async_setup_entry(hass: HomeAssistant, entry: ConfigEntry) -> bool:
    """Set up MySkoda integration from a config entry."""

    myskoda = myskoda_instantiate(hass, entry, mqtt_enabled=False)

    try:
        await myskoda.connect(entry.data["email"], entry.data["password"])
    except AuthorizationFailedError as exc:
        _LOGGER.debug("Authorization with MySkoda failed.")
        raise ConfigEntryAuthFailed from exc
    except (TermsAndConditionsError, MarketingConsentError) as exc:
        _LOGGER.error(
            "Change to terms and conditions or consents detected while logging in. Please log into the MySkoda app (may require a logout first) to access the new Terms and Conditions. This HomeAssistant integration currently can not continue."
        )
        async_create_tnc_issue(hass, entry.entry_id)
        raise ConfigEntryNotReady from exc
    except (CSRFError, InvalidUrlClientError) as exc:
        _LOGGER.debug("An error occurred during login.")
        raise ConfigEntryNotReady from exc
    except ClientResponseError as err:
        handle_aiohttp_error("setup", err, hass, entry)
    except Exception:
        _LOGGER.exception("Login with MySkoda failed for an unknown reason.")
        return False

    async_delete_tnc_issue(hass, entry.entry_id)
    async_delete_spin_issue(hass, entry.entry_id)

    coordinators: dict[str, MySkodaDataUpdateCoordinator] = {}
    cached_vins: list = entry.data[VINLIST]

    try:
        vehicles = await myskoda.list_vehicle_vins()
        if vehicles and vehicles != cached_vins:
            _LOGGER.info("New vehicles detected. Storing new vehicle list in cache")
            entry_data = {**entry.data}
            entry_data[VINLIST] = vehicles
            hass.config_entries.async_update_entry(entry, data=entry_data)
    except Exception:
        if cached_vins:
            vehicles = cached_vins
            pass
        else:
            raise

    for vin in vehicles:
        coordinator = MySkodaDataUpdateCoordinator(hass, entry, myskoda, vin)
        await coordinator.async_config_entry_first_refresh()
        coordinators[vin] = coordinator

    hass.data.setdefault(DOMAIN, {})
    hass.data[DOMAIN][entry.entry_id] = {COORDINATORS: coordinators}

    await hass.config_entries.async_forward_entry_setups(entry, PLATFORMS)
    entry.async_on_unload(entry.add_update_listener(_async_update_listener))

    return True


async def async_unload_entry(hass: HomeAssistant, entry: ConfigEntry) -> bool:
    """Unload a config entry."""
    unload_ok = await hass.config_entries.async_unload_platforms(entry, PLATFORMS)
    if unload_ok:
        hass.data[DOMAIN].pop(entry.entry_id)

    return unload_ok


async def _async_update_listener(hass: HomeAssistant, entry: ConfigEntry):
    """Handle options update."""
    # Do a lazy reload of integration when configuration changed
    await hass.config_entries.async_reload(entry.entry_id)


async def async_migrate_entry(hass: HomeAssistant, entry: ConfigEntry) -> bool:
    """Handle MySkoda config-entry schema migrations."""

    _LOGGER.debug(
        "Migrating config entry %s from v%s.%s",
        entry.entry_id,
        entry.version,
        entry.minor_version,
    )

    # Only handle known versions. Bump this if you introduce a new major version.
    # We use the following version scheme:
    # - Minor increase: Adding new options
    # - Major increase: Removing options or rewriting entities/devices
    if entry.version > 2:
        _LOGGER.error(
            "Configuration for %s is too new. This can happen if you downgraded your HA install. Automatic configuration migration aborted.",
            DOMAIN,
        )
        return False

<<<<<<< HEAD
    # We will likely need to contact myskoda, so make a connection and authenticate
    try:
        myskoda = myskoda_instantiate(hass, entry, mqtt_enabled=False)
        await myskoda.connect(entry.data["email"], entry.data["password"])
    except AuthorizationFailedError as exc:
        raise ConfigEntryAuthFailed("Log in failed for %s: %s", DOMAIN, exc)
    except Exception as exc:
        _LOGGER.exception("Login with %s failed: %s", DOMAIN, exc)
        return False

=======
>>>>>>> faabc4a1
    if entry.version == 1:
        # v1 did not enforce a unique id for the config_entry. Fixing this in v2.1

        new_version = 2
        new_minor_version = 1
<<<<<<< HEAD
        _LOGGER.info("Starting migration to config schema v2.1.")
=======
        _LOGGER.debug("Starting migration to config schema v2.1.")
>>>>>>> faabc4a1

        if not entry.unique_id or entry.unique_id == "":
            _LOGGER.debug("Unique_id is missing. Adding it.")

<<<<<<< HEAD
            user = await myskoda.get_user()
            unique_id = user.id

=======
            try:
                myskoda = myskoda_instantiate(hass, entry, mqtt_enabled=False)
                await myskoda.connect(entry.data["email"], entry.data["password"])
                user = await myskoda.get_user()
                unique_id = user.id
            except AuthorizationFailedError as exc:
                raise ConfigEntryAuthFailed("Log in failed for %s: %s", DOMAIN, exc)
            except Exception as exc:
                _LOGGER.exception("Login with %s failed: %s", DOMAIN, exc)
                return False
>>>>>>> faabc4a1
            _LOGGER.debug("Adding unique_id %s to entry %s", unique_id, entry.entry_id)
            hass.config_entries.async_update_entry(
                entry,
                version=new_version,
                minor_version=new_minor_version,
                unique_id=unique_id,
            )
<<<<<<< HEAD
            return True
=======

            return True

>>>>>>> faabc4a1
        else:
            _LOGGER.debug(
                "Detected unique_id. Skipping generation, only updating schema version"
            )
            hass.config_entries.async_update_entry(
                entry, version=new_version, minor_version=new_minor_version
            )

            return True

<<<<<<< HEAD
    if entry.version == 2:
        if entry.minor_version < 2:
            # v2.1 does not have the vinlist. Add it.
            _LOGGER.info("Starting migration to config schema 2.2, adding vinlist")

            new_version = 2
            new_minor_version = 2

            entry_data = {**entry.data}

            vinlist = myskoda.list_vehicle_vins()
            entry_data[VINLIST] = vinlist
            _LOGGER.debug("Add vinlist %s to entry %s", vinlist, entry.entry_id)

            hass.config_entries.async_update_entry(
                entry,
                version=new_version,
                minor_version=new_minor_version,
                data=entry_data,
            )

    # Add any more migrations here

=======
>>>>>>> faabc4a1
    return False<|MERGE_RESOLUTION|>--- conflicted
+++ resolved
@@ -158,7 +158,6 @@
         )
         return False
 
-<<<<<<< HEAD
     # We will likely need to contact myskoda, so make a connection and authenticate
     try:
         myskoda = myskoda_instantiate(hass, entry, mqtt_enabled=False)
@@ -169,38 +168,19 @@
         _LOGGER.exception("Login with %s failed: %s", DOMAIN, exc)
         return False
 
-=======
->>>>>>> faabc4a1
     if entry.version == 1:
         # v1 did not enforce a unique id for the config_entry. Fixing this in v2.1
 
         new_version = 2
         new_minor_version = 1
-<<<<<<< HEAD
         _LOGGER.info("Starting migration to config schema v2.1.")
-=======
-        _LOGGER.debug("Starting migration to config schema v2.1.")
->>>>>>> faabc4a1
 
         if not entry.unique_id or entry.unique_id == "":
             _LOGGER.debug("Unique_id is missing. Adding it.")
 
-<<<<<<< HEAD
             user = await myskoda.get_user()
             unique_id = user.id
 
-=======
-            try:
-                myskoda = myskoda_instantiate(hass, entry, mqtt_enabled=False)
-                await myskoda.connect(entry.data["email"], entry.data["password"])
-                user = await myskoda.get_user()
-                unique_id = user.id
-            except AuthorizationFailedError as exc:
-                raise ConfigEntryAuthFailed("Log in failed for %s: %s", DOMAIN, exc)
-            except Exception as exc:
-                _LOGGER.exception("Login with %s failed: %s", DOMAIN, exc)
-                return False
->>>>>>> faabc4a1
             _LOGGER.debug("Adding unique_id %s to entry %s", unique_id, entry.entry_id)
             hass.config_entries.async_update_entry(
                 entry,
@@ -208,13 +188,8 @@
                 minor_version=new_minor_version,
                 unique_id=unique_id,
             )
-<<<<<<< HEAD
             return True
-=======
-
-            return True
-
->>>>>>> faabc4a1
+
         else:
             _LOGGER.debug(
                 "Detected unique_id. Skipping generation, only updating schema version"
@@ -225,7 +200,6 @@
 
             return True
 
-<<<<<<< HEAD
     if entry.version == 2:
         if entry.minor_version < 2:
             # v2.1 does not have the vinlist. Add it.
@@ -249,6 +223,4 @@
 
     # Add any more migrations here
 
-=======
->>>>>>> faabc4a1
     return False