--- conflicted
+++ resolved
@@ -1,10 +1,6 @@
 [tool.poetry]
 name = "homeassistant-myskoda"
-<<<<<<< HEAD
-version = "1.8.2b1"
-=======
 version = "1.8.2"
->>>>>>> 18470da6
 description = "HomeAssistant integration for MySkoda."
 authors = [
     "Frederick Gnodtke <frederick@gnodtke.net>",
@@ -19,7 +15,6 @@
 voluptuous = "^0.15.2"
 myskoda = "^0.10.0"
 
-
 [tool.poetry.group.dev.dependencies]
 ruff = "^0.7.3"
 homeassistant-stubs = "^2024.10.0"
